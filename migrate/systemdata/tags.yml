Package.DOI:
  type: package
  cardinality: one
  public: True
  scope_id: odp.package:doi
  schema_id: Tag.DOI

Package.Contributor:
  type: package
  cardinality: multi
  public: True
  scope_id: odp.package:write
  schema_id: Tag.Contributor

Package.GeoLocation:
  type: package
  cardinality: one
  public: True
  scope_id: odp.package:write
  schema_id: Tag.GeoLocation

Package.DateRange:
  type: package
  cardinality: one
  public: True
  scope_id: odp.package:write
  schema_id: Tag.DateRange

Package.SDG:
  type: package
  cardinality: multi
  public: True
  scope_id: odp.package:sdg
  schema_id: Tag.Generic
  vocabulary_id: SDG

<<<<<<< HEAD
Package.Abstract:
  type: package
  cardinality: one
  public: True
  scope_id: odp.package:write
  schema_id: Tag.Abstract

Package.Lineage:
  type: package
  cardinality: one
  public: True
  scope_id: odp.package:write
  schema_id: Tag.Lineage
=======
Package.DateRangeInc:
  type: package
  cardinality: one
  public: False
  scope_id: odp.package:admin
  schema_id: Tag.DateRangeInc
>>>>>>> 356bd356

Collection.Published:
  type: collection
  cardinality: one
  public: False
  scope_id: odp.collection:publish
  schema_id: Tag.Generic

Collection.Frozen:
  type: collection
  cardinality: one
  public: False
  scope_id: odp.collection:freeze
  schema_id: Tag.Generic

Collection.Infrastructure:
  type: collection
  cardinality: multi
  public: False
  scope_id: odp.collection:infrastructure
  schema_id: Tag.Keyword
  vocabulary_id: Infrastructure

Collection.Project:
  type: collection
  cardinality: multi
  public: True
  scope_id: odp.collection:project
  schema_id: Tag.Keyword
  vocabulary_id: Project

Collection.NotSearchable:
  type: collection
  cardinality: one
  public: False
  scope_id: odp.collection:nosearch
  schema_id: Tag.Generic

Collection.Harvested:
  type: collection
  cardinality: one
  public: False
  scope_id: odp.collection:harvested
  schema_id: Tag.Generic

Record.Migrated:
  type: record
  cardinality: one
  public: False
  scope_id: odp.record:migrate
  schema_id: Tag.Record.Migrated

Record.QC:
  type: record
  cardinality: user
  public: False
  scope_id: odp.record:qc
  schema_id: Tag.Record.QC

Record.Embargo:
  type: record
  cardinality: multi
  public: True
  scope_id: odp.record:embargo
  schema_id: Tag.Record.Embargo

Record.NotSearchable:
  type: record
  cardinality: one
  public: False
  scope_id: odp.record:nosearch
  schema_id: Tag.Generic

Record.Retracted:
  type: record
  cardinality: one
  public: False
  scope_id: odp.record:retract
  schema_id: Tag.Generic

Record.Note:
  type: record
  cardinality: user
  public: False
  scope_id: odp.record:note
  schema_id: Tag.Generic<|MERGE_RESOLUTION|>--- conflicted
+++ resolved
@@ -26,6 +26,13 @@
   scope_id: odp.package:write
   schema_id: Tag.DateRange
 
+Package.DateRangeInc:
+  type: package
+  cardinality: one
+  public: False
+  scope_id: odp.package:admin
+  schema_id: Tag.DateRangeInc
+
 Package.SDG:
   type: package
   cardinality: multi
@@ -34,7 +41,6 @@
   schema_id: Tag.Generic
   vocabulary_id: SDG
 
-<<<<<<< HEAD
 Package.Abstract:
   type: package
   cardinality: one
@@ -48,14 +54,6 @@
   public: True
   scope_id: odp.package:write
   schema_id: Tag.Lineage
-=======
-Package.DateRangeInc:
-  type: package
-  cardinality: one
-  public: False
-  scope_id: odp.package:admin
-  schema_id: Tag.DateRangeInc
->>>>>>> 356bd356
 
 Collection.Published:
   type: collection
